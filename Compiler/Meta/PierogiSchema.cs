﻿using System.Collections.Generic;
using System.Linq;
using Compiler.Exceptions;
using Compiler.Meta.Interfaces;

namespace Compiler.Meta
{
    /// <inheritdoc/>
    public readonly struct PierogiSchema : ISchema
    {
<<<<<<< HEAD
        public PierogiSchema(string sourcePath, Dictionary<string, IDefinition> definitions)
        {
            SourcePath = sourcePath;
=======
        public PierogiSchema(string sourcePath, string nameSpace, Dictionary<string, IDefinition> definitions)
        {
            SourcePath = sourcePath;
            Namespace = nameSpace;
>>>>>>> 241d5e9b
            Definitions = definitions;
        }
        /// <inheritdoc/>
        public string SourcePath { get; }
        /// <inheritdoc/>
<<<<<<< HEAD
=======
        public string Namespace { get; }
        /// <inheritdoc/>
>>>>>>> 241d5e9b
        public Dictionary<string, IDefinition> Definitions { get; }


        /// <inheritdoc/>
        public void Validate()
        {

            foreach (var definition in Definitions.Values)
            {
                if (Definitions.Values.Count(d => d.Name.Equals(definition.Name)) > 1)
                {
                    throw new MultipleDefinitionsException(definition, SourcePath);
                }
                if (ReservedWords.Identifiers.Contains(definition.Name))
                {
                    throw new ReservedIdentifierException(definition.Name, definition.Span, SourcePath);
                }
                if (definition.IsReadOnly && !definition.IsStruct())
                {
                    throw new InvalidReadOnlyException(definition, SourcePath);
                }
                foreach (var field in definition.Fields)
                {
                    if (ReservedWords.Identifiers.Contains(field.Name))
                    {
                        throw new ReservedIdentifierException(field.Name, field.Span, SourcePath);
                    }
                    if (field.DeprecatedAttribute.HasValue && !definition.IsMessage())
                    {
                        throw new InvalidDeprectedAttributeException(field, SourcePath);
                    }
                    switch (definition.Kind)
                    {
                        case AggregateKind.Enum:
                            if (field.ConstantValue < 0)
                            {
                                throw new InvalidFieldException(field, "Enum values must start at 0", SourcePath);
                            }
                            if (definition.Fields.Count(f => f.ConstantValue == field.ConstantValue) > 1)
                            {
                                throw new InvalidFieldException(field, "Enum value must be unique", SourcePath);
                            }
                            break;
                        case AggregateKind.Struct:
                            if (field.Type is DefinedType dt && definition.Name.Equals(dt.Name))
                            {
                                throw new InvalidFieldException(field, "Struct contains itself", SourcePath);
                            }
                            break;
                        case AggregateKind.Message:
                            if (definition.Fields.Count(f => f.ConstantValue == field.ConstantValue) > 1)
                            {
                                throw new InvalidFieldException(field, "Message ID must be unique", SourcePath);
                            }
                            if (field.ConstantValue <= 0)
                            {
                                throw new InvalidFieldException(field, "Message member IDs must start at 1", SourcePath);
                            }
                            if (field.ConstantValue > definition.Fields.Count)
                            {
                                throw new InvalidFieldException(field, "Message ID is greater than field count", SourcePath);
                            }
                            break;
                    }
                }
            }
        }
    }
}<|MERGE_RESOLUTION|>--- conflicted
+++ resolved
@@ -8,26 +8,17 @@
     /// <inheritdoc/>
     public readonly struct PierogiSchema : ISchema
     {
-<<<<<<< HEAD
-        public PierogiSchema(string sourcePath, Dictionary<string, IDefinition> definitions)
-        {
-            SourcePath = sourcePath;
-=======
         public PierogiSchema(string sourcePath, string nameSpace, Dictionary<string, IDefinition> definitions)
         {
             SourcePath = sourcePath;
             Namespace = nameSpace;
->>>>>>> 241d5e9b
             Definitions = definitions;
         }
         /// <inheritdoc/>
         public string SourcePath { get; }
         /// <inheritdoc/>
-<<<<<<< HEAD
-=======
         public string Namespace { get; }
         /// <inheritdoc/>
->>>>>>> 241d5e9b
         public Dictionary<string, IDefinition> Definitions { get; }
 
 
